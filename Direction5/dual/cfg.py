def add_config(cfg):
    cfg.MODEL.BACKBONE.MOMENTUM = 0.99
    cfg.MODEL.ROI_HEADS.RARE_CAT_FILE = "lvis0.5_rare_cats.txt"
    # transformer configs
    cfg.MODEL.BACKBONE.NUM_HEADS = 8
    cfg.MODEL.BACKBONE.NUM_DECODER_LAYERS = 6
    cfg.MODEL.BACKBONE.DIM_FEEDFORWARD = 2048
    cfg.MODEL.BACKBONE.DROPOUT = 0.1
    cfg.MODEL.BACKBONE.ACTIVATION = "relu"
    cfg.MODEL.BACKBONE.NORMALIZE_BEFORE = False
    cfg.MODEL.BACKBONE.NORM = None
<<<<<<< HEAD
    cfg.MODEL.BACKBONE.RETURN_INTERMEDIATE = True
=======
    cfg.MODEL.BACKBONE.RETURN_INTERMEDIATE = False
>>>>>>> ce660d9d
    cfg.MODEL.BACKBONE.TRANSFORMER_WEIGHT = 1.0
    # contrastive configs
    cfg.MODEL.ROI_HEADS.CONTRASTIVE_BRANCH = False
    cfg.MODEL.ROI_BOX_HEAD.MLP_FEATURE_DIM = 128
    cfg.MODEL.ROI_BOX_HEAD.TEMPERATURE = 0.1
    cfg.MODEL.ROI_BOX_HEAD.LOSS_WEIGHT = 0.5
    # memory bank
    cfg.MODEL.ROI_HEADS.TEMP_S = 48
    cfg.MODEL.ROI_HEADS.MIN_CACHE = 20
    cfg.MODEL.ROI_HEADS.MAX_CACHE = 60
    cfg.MODEL.ROI_HEADS.RANDOM_SELECT = False
    cfg.MODEL.ROI_HEADS.CACHE_CAT_FILE = "lvis0.5_rare_cats.txt"
    cfg.MODEL.ROI_HEADS.CLS_LAYER = "cosine"
    cfg.MODEL.ROI_HEADS.RUN = 1
    cfg.MODEL.ROI_HEADS.RAND_NUM = 5<|MERGE_RESOLUTION|>--- conflicted
+++ resolved
@@ -9,11 +9,7 @@
     cfg.MODEL.BACKBONE.ACTIVATION = "relu"
     cfg.MODEL.BACKBONE.NORMALIZE_BEFORE = False
     cfg.MODEL.BACKBONE.NORM = None
-<<<<<<< HEAD
     cfg.MODEL.BACKBONE.RETURN_INTERMEDIATE = True
-=======
-    cfg.MODEL.BACKBONE.RETURN_INTERMEDIATE = False
->>>>>>> ce660d9d
     cfg.MODEL.BACKBONE.TRANSFORMER_WEIGHT = 1.0
     # contrastive configs
     cfg.MODEL.ROI_HEADS.CONTRASTIVE_BRANCH = False
